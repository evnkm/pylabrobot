--- conflicted
+++ resolved
@@ -16,7 +16,7 @@
   TubeRack: "#122D42",
   ResourceHolder: "#5B6277",
   PlateHolder: "#8D99AE",
-  ContainerBackground: "#E0EAEE"
+  ContainerBackground: "#E0EAEE",
 };
 
 // ===========================================================================
@@ -246,8 +246,12 @@
   }
 
   // Properties influenced by mode
-  get draggable() { return mode === MODE_GUI; }
-  get canDelete() { return mode === MODE_GUI; }
+  get draggable() {
+    return mode === MODE_GUI;
+  }
+  get canDelete() {
+    return mode === MODE_GUI;
+  }
 
   draw(layer) {
     // On draw, destroy the old shape.
@@ -730,8 +734,6 @@
     return this.liquids.reduce((acc, liquid) => acc + liquid.volume, 0);
   }
 
-<<<<<<< HEAD
-=======
   getLiquidName() {
     // Get the name of the predominant liquid
     if (this.liquids.length === 0) return null;
@@ -777,7 +779,6 @@
     this.update();
   }
 
->>>>>>> 1ef295aa
   setLiquids(liquids) {
     this.liquids = liquids;
     this.update();
@@ -812,8 +813,6 @@
   }
 }
 
-<<<<<<< HEAD
-=======
 class Trough extends Container {
   drawMainShape() {
     let mainShape = new Konva.Group();
@@ -854,10 +853,13 @@
   }
 }
 
->>>>>>> 1ef295aa
 class Well extends Container {
-  get draggable() { return false; }
-  get canDelete() { return false; }
+  get draggable() {
+    return false;
+  }
+  get canDelete() {
+    return false;
+  }
 
   constructor(resourceData, parent) {
     super(resourceData, parent);
@@ -866,17 +868,6 @@
   }
 
   drawMainShape() {
-<<<<<<< HEAD
-    const mainShape = new Konva.Group({});
-    if (this.cross_section_type === "circle") {
-      mainShape.add(new Konva.Circle({  // background
-        radius: this.size_x / 2,
-        fill: RESOURCE_COLORS["ContainerBackground"],
-        offsetX: -this.size_x / 2,
-        offsetY: -this.size_y / 2,
-      }));
-      mainShape.add(new Konva.Circle({ // liquid
-=======
     const fillRatio = this.getVolume() / this.maxVolume;
     const liquidColor = this.getLiquidName();
 
@@ -886,23 +877,12 @@
 
       // Background circle
       let background = new Konva.Circle({
->>>>>>> 1ef295aa
         radius: this.size_x / 2,
         fill: "white",
         stroke: "black",
         strokeWidth: 1,
         offsetX: -this.size_x / 2,
         offsetY: -this.size_y / 2,
-<<<<<<< HEAD
-      }));
-    } else {
-      mainShape.add(new Konva.Rect({  // background
-        width: this.size_x,
-        height: this.size_y,
-        fill: RESOURCE_COLORS["ContainerBackground"],
-      }));
-      mainShape.add(new Konva.Rect({ // liquid
-=======
       });
 
       wellGroup.add(background);
@@ -930,15 +910,11 @@
 
       // Background rectangle
       let background = new Konva.Rect({
->>>>>>> 1ef295aa
         width: this.size_x,
         height: this.size_y,
         fill: "white",
         stroke: "black",
         strokeWidth: 1,
-<<<<<<< HEAD
-      }));
-=======
       });
 
       wellGroup.add(background);
@@ -962,7 +938,6 @@
       }
 
       return wellGroup;
->>>>>>> 1ef295aa
     }
     return mainShape;
   }
@@ -971,18 +946,24 @@
 class Trough extends Container {
   drawMainShape() {
     const group = new Konva.Group();
-    group.add(new Konva.Rect({  // background
-      width: this.size_x,
-      height: this.size_y,
-      fill: RESOURCE_COLORS["ContainerBackground"],
-      stroke: "black",
-      strokeWidth: 1,
-    }));
-    group.add(new Konva.Rect({  // liquid layer
-      width: this.size_x,
-      height: this.size_y,
-      fill: Trough.colorForVolume(this.getVolume(), this.maxVolume),
-    }));
+    group.add(
+      new Konva.Rect({
+        // background
+        width: this.size_x,
+        height: this.size_y,
+        fill: RESOURCE_COLORS["ContainerBackground"],
+        stroke: "black",
+        strokeWidth: 1,
+      })
+    );
+    group.add(
+      new Konva.Rect({
+        // liquid layer
+        width: this.size_x,
+        height: this.size_y,
+        fill: Trough.colorForVolume(this.getVolume(), this.maxVolume),
+      })
+    );
     return group;
   }
 }
@@ -1035,8 +1016,12 @@
     this.tip = resourceData.prototype_tip; // not really a creator, but good enough for now.
   }
 
-  get draggable() { return false; }
-  get canDelete() { return false; }
+  get draggable() {
+    return false;
+  }
+  get canDelete() {
+    return false;
+  }
 
   drawMainShape() {
     return new Konva.Circle({
@@ -1078,8 +1063,12 @@
 }
 
 class Tube extends Container {
-  get draggable() { return false; }
-  get canDelete() { return false; }
+  get draggable() {
+    return false;
+  }
+  get canDelete() {
+    return false;
+  }
 
   constructor(resourceData, parent) {
     super(resourceData, parent);
@@ -1087,20 +1076,26 @@
 
   drawMainShape() {
     const mainShape = new Konva.Group();
-    mainShape.add(new Konva.Circle({  // background
-      radius: this.size_x / 2,
-      fill: RESOURCE_COLORS["ContainerBackground"],
-      offsetX: -this.size_x / 2,
-      offsetY: -this.size_y / 2,
-    }));
-    mainShape.add(new Konva.Circle({  // liquid
-      radius: this.size_x / 2,
-      fill: Tube.colorForVolume(this.getVolume(), this.maxVolume),
-      stroke: "black",
-      strokeWidth: 1,
-      offsetX: -this.size_x / 2,
-      offsetY: -this.size_y / 2,
-    }));
+    mainShape.add(
+      new Konva.Circle({
+        // background
+        radius: this.size_x / 2,
+        fill: RESOURCE_COLORS["ContainerBackground"],
+        offsetX: -this.size_x / 2,
+        offsetY: -this.size_y / 2,
+      })
+    );
+    mainShape.add(
+      new Konva.Circle({
+        // liquid
+        radius: this.size_x / 2,
+        fill: Tube.colorForVolume(this.getVolume(), this.maxVolume),
+        stroke: "black",
+        strokeWidth: 1,
+        offsetX: -this.size_x / 2,
+        offsetY: -this.size_y / 2,
+      })
+    );
     return mainShape;
   }
 }
@@ -1183,9 +1178,6 @@
   }
 }
 
-<<<<<<< HEAD
-class PlateHolder extends ResourceHolder {}
-=======
 class Tube extends Container {
   draggable = false;
   canDelete = false;
@@ -1232,7 +1224,6 @@
     return tubeGroup;
   }
 }
->>>>>>> 1ef295aa
 
 class LiquidHandler extends Resource {
   drawMainShape() {
@@ -1240,11 +1231,6 @@
   }
 }
 
-<<<<<<< HEAD
-// ===========================================================================
-// Utility for mapping resource type strings to classes
-// ===========================================================================
-=======
 // Create a global color mapping for liquid names
 // This will ensure consistent colors across different containers
 const liquidColorMap = {};
@@ -1278,7 +1264,6 @@
 
   return liquidColorMap[liquidName];
 }
->>>>>>> 1ef295aa
 
 function classForResourceType(type) {
   switch (type) {

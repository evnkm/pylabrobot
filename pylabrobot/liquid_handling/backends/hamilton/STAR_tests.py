""" Tests for Hamilton backend. """

from typing import cast
import unittest

from pylabrobot.liquid_handling import LiquidHandler, no_volume_tracking
from pylabrobot.liquid_handling.resources import (
  Resource,
  TIP_CAR_480_A00,
  TIP_CAR_288_C00,
  PLT_CAR_L5AC_A00,
  Cos_96_EZWash,
  HT_P,
  Coordinate,
  PlateReader,
  ResourceStack,
  Lid
)
from pylabrobot.liquid_handling.resources.hamilton import STARLetDeck
from pylabrobot.liquid_handling.resources.ml_star import STF_L
from pylabrobot.liquid_handling.standard import Move, Pickup

from tests.usb import MockDev, MockEndpoint

from .STAR import STAR
from .errors import (
  CommandSyntaxError,
  HamiltonFirmwareError,
  NoTipError,
  HardwareError,
  UnknownHamiltonError
)


PICKUP_TIP_FORMAT = "xp##### (n)yp#### (n)tm# (n)tt##tp####tz####th####td#"
DROP_TIP_FORMAT = "xp##### (n)yp#### (n)tm# (n)tp####tz####th####ti#"
ASPIRATION_RESPONSE_FORMAT = (
  "at# (n)tm# (n)xp##### (n)yp#### (n)th####te####lp#### (n)ch### (n)zl#### (n)zx#### (n)"
  "ip#### (n)it# (n)fp#### (n)av#### (n)as#### (n)ta### (n)ba#### (n)oa### (n)lm# (n)ll# (n)"
  "lv# (n)ld## (n)de#### (n)wt## (n)mv##### (n)mc## (n)mp### (n)ms#### (n)gi### (n)gj#gk#"
  "zu#### (n)zr#### (n)mh#### (n)zo### (n)po#### (n)lk# (n)ik#### (n)sd#### (n)se#### (n)"
  "sz#### (n)io#### (n)il##### (n)in#### (n)"
)
DISPENSE_RESPONSE_FORMAT = (
  "dm# (n)tm# (n)xp##### (n)yp#### (n)zx#### (n)lp#### (n)zl#### (n)ip#### (n)it# (n)fp#### (n)"
  "th####te####dv##### (n)ds#### (n)ss#### (n)rv### (n)ta### (n)ba#### (n)lm# (n)zo### (n)"
  "ll# (n)lv# (n)de#### (n)mv##### (n)mc## (n)mp### (n)ms#### (n)wt## (n)gi### (n)gj#gk#"
  "zu#### (n)zr##### (n)mh#### (n)po#### (n)"
)


class TestSTARResponseParsing(unittest.TestCase):
  """ Test parsing of response from Hamilton. """

  def setUp(self):
    super().setUp()
    self.star = STAR()

  def test_parse_response_params(self):
    parsed = self.star.parse_response("C0QMid1111", "")
    self.assertEqual(parsed, {"id": 1111})

    parsed = self.star.parse_response("C0QMid1111", "id####")
    self.assertEqual(parsed, {"id": 1111})

    parsed = self.star.parse_response("C0QMid1112aaabc", "aa&&&")
    self.assertEqual(parsed, {"id": 1112, "aa": "abc"})

    parsed = self.star.parse_response("C0QMid1112aa-21", "aa##")
    self.assertEqual(parsed, {"id": 1112, "aa": -21})

    parsed = self.star.parse_response("C0QMid1113pqABC", "pq***")
    self.assertEqual(parsed, {"id": 1113, "pq": int("ABC", base=16)})

    with self.assertRaises(ValueError):
      # should fail with auto-added id.
      parsed = self.star.parse_response("C0QMaaabc", "")
      self.assertEqual(parsed, "")

    with self.assertRaises(ValueError):
      self.star.parse_response("C0QM", "id####") # pylint: disable=expression-not-assigned

    with self.assertRaises(ValueError):
      self.star.parse_response("C0RV", "") # pylint: disable=expression-not-assigned

  def test_parse_response_no_errors(self):
    parsed = self.star.parse_response("C0QMid1111", "")
    self.assertEqual(parsed, {"id": 1111})

    parsed = self.star.parse_response("C0QMid1111 er00/00", "")
    self.assertEqual(parsed, {"id": 1111})

    parsed = self.star.parse_response("C0QMid1111 er00/00 P100/00", "")
    self.assertEqual(parsed, {"id": 1111})

  def test_parse_response_master_error(self):
    with self.assertRaises(HamiltonFirmwareError) as ctx:
      self.star.parse_response("C0QMid1111 er01/30", "")
    e = ctx.exception
    self.assertEqual(len(e), 1)
    assert "Master" in e
    self.assertIsInstance(e["Master"], CommandSyntaxError)
    self.assertEqual(e["Master"].message, "Unknown command")

  def test_parse_response_slave_errors(self):
    with self.assertRaises(HamiltonFirmwareError) as ctx:
      self.star.parse_response("C0QMid1111 er99/00 P100/00 P235/00 P402/98 PG08/76", "")
    e = ctx.exception
    self.assertEqual(len(e), 3)
    assert "Master" not in e
    assert "Pipetting channel 1" not in e
    self.assertEqual(e["Pipetting channel 2"].raw_response, "35/00")
    self.assertEqual(e["Pipetting channel 4"].raw_response, "02/98")
    self.assertEqual(e["Pipetting channel 16"].raw_response, "08/76")

    self.assertIsInstance(e["Pipetting channel 2"], UnknownHamiltonError)
    self.assertIsInstance(e["Pipetting channel 4"], HardwareError)
    self.assertIsInstance(e["Pipetting channel 16"], NoTipError)

    self.assertEqual(e["Pipetting channel 2"].message, "No error")
    self.assertEqual(e["Pipetting channel 4"].message, "Unknown trace information code 98")
    self.assertEqual(e["Pipetting channel 16"].message, "Tip already picked up")

  def test_parse_slave_response_errors(self):
    with self.assertRaises(HamiltonFirmwareError) as ctx:
      self.star.parse_response("P1OQid1111er30", "")

    e = ctx.exception
    self.assertEqual(len(e), 1)
    assert "Master" not in e
    assert "Pipetting channel 1" in e
    self.assertIsInstance(e["Pipetting channel 1"], UnknownHamiltonError)
    self.assertEqual(e["Pipetting channel 1"].message, "Unknown command")


class STARUSBCommsMocker(STAR):
  """ Mocks PyUSB """

  def setup(self, send_response):
    self.dev = MockDev(send_response)
    self.read_endpoint = MockEndpoint()
    self.write_endpoint = MockEndpoint()


class TestSTARUSBComms(unittest.TestCase):
  """ Test that USB data is parsed correctly. """
  def test_send_command_correct_response(self):
    star = STARUSBCommsMocker()
    star.setup(send_response="C0QMid0001") # correct response
    resp = star.send_command("C0", command="QM", fmt="")
    self.assertEqual(resp, {"id": 1})

  def test_send_command_wrong_id(self):
    star = STARUSBCommsMocker(read_timeout=2, packet_read_timeout=1)
    star.setup(send_response="C0QMid0000") # wrong response
    with self.assertRaises(TimeoutError):
      star.send_command("C0", command="QM")

  def test_send_command_plaintext_response(self):
    star = STARUSBCommsMocker(read_timeout=2, packet_read_timeout=1)
    star.setup(send_response="this is plain text") # wrong response
    with self.assertRaises(TimeoutError):
      star.send_command("C0", command="QM")


class STARCommandCatcher(STAR):
  """ Mock backend for star that catches commands and saves them instad of sending them to the
  machine. """

  def __init__(self):
    super().__init__()
    self.commands = []

  def setup(self):
    self.setup_finished = True
    self._num_channels = 8
    self.iswap_installed = True
    self.core96_head_installed = True

  def send_command(self, module, command, fmt="", read_timeout=0, write_timeout=0, **kwargs):
    cmd, _ = self._assemble_command(module, command, **kwargs)
    self.commands.append(cmd)

  def stop(self):
    self.stop_finished = True


class TestSTARLiquidHandlerCommands(unittest.TestCase):
  """ Test STAR backend for liquid handling. """

  def setUp(self):
    # pylint: disable=invalid-name
    self.mockSTAR = STARCommandCatcher()
    self.deck = STARLetDeck()
    self.lh = LiquidHandler(self.mockSTAR, deck=self.deck)

    self.tip_car = TIP_CAR_480_A00(name="tip carrier")
    self.tip_car[1] = self.tip_rack = STF_L(name="tip_rack_01")
    self.deck.assign_child_resource(self.tip_car, rails=1)

    self.plt_car = PLT_CAR_L5AC_A00(name="plate carrier")
    self.plt_car[0] = self.plate = Cos_96_EZWash(name="plate_01", with_lid=True)
    self.plt_car[1] = self.other_plate = Cos_96_EZWash(name="plate_02", with_lid=True)
    self.deck.assign_child_resource(self.plt_car, rails=9)

    class BlueBucket(Resource):
      def __init__(self, name: str):
        super().__init__(name, size_x=123, size_y=82, size_z=75, category="bucket")
    self.bb = BlueBucket(name="blue bucket")
    self.deck.assign_child_resource(self.bb, location=Coordinate(425, 78.5, 20))

    self.maxDiff = None

    self.lh.setup()

  def _assert_command_in_command_buffer(self, cmd: str, should_be: bool, fmt: str):
    """ Assert that the given command was sent to the backend. The ordering of the parameters is not
    taken into account, but the values and formatting should match. The id parameter of the command
    is ignored.

    If a command is found, it is removed from the command buffer.

    Args:
      cmd: the command to look for
      should_be: whether the command should be found or not
      fmt: the format of the command
    """

    found = False
    # Command that fits the format, but is not the same as the command we are looking for.
    similar = None

    parsed_cmd = self.mockSTAR.parse_fw_string(cmd, fmt)
    parsed_cmd.pop("id")

    for sent_cmd in self.mockSTAR.commands:
      # When the module and command do not match, there is no point in comparing the parameters.
      if sent_cmd[0:4] != cmd[0:4]:
        continue

      try:
        parsed_sent_cmd = self.mockSTAR.parse_fw_string(sent_cmd, fmt)
        parsed_sent_cmd.pop("id")

        if parsed_cmd == parsed_sent_cmd:
          self.mockSTAR.commands.remove(sent_cmd)
          found = True
          break
        else:
          similar = parsed_sent_cmd
      except ValueError as e:
        # The command could not be parsed.
        print(e)
        continue

    if should_be and not found:
      if similar is not None:
        # These will not be equal, but this method does give a better error message than `fail`.
        self.assertEqual(similar, parsed_cmd)
      else:
        self.fail(f"Command {cmd} not found in sent commands: {self.mockSTAR.commands}")
    elif not should_be and found:
      self.fail(f"Command {cmd} was found in sent commands: {self.mockSTAR.commands}")

  def test_ops_to_fw_positions(self):
    """ Convert channel positions to firmware positions. """
    # pylint: disable=protected-access
    tip_a1 = self.tip_rack.get_item("A1")
    tip_f1 = self.tip_rack.get_item("F1")
    tip = self.tip_rack.get_tip("A1")

    op = Pickup(resource=tip_a1, tip=tip)
    self.assertEqual(
      self.mockSTAR._ops_to_fw_positions((op,), use_channels=[0]),
      ([1179, 0], [2418, 0], [True, False])
    )

    ops = (Pickup(resource=tip_a1, tip=tip), Pickup(resource=tip_f1, tip=tip))
    self.assertEqual(
      self.mockSTAR._ops_to_fw_positions(ops, use_channels=[0, 1]),
      ([1179, 1179, 0], [2418, 1968, 0], [True, True, False])
    )

    ops = (Pickup(resource=tip_a1, tip=tip), Pickup(resource=tip_f1, tip=tip))
    self.assertEqual(
      self.mockSTAR._ops_to_fw_positions(ops, use_channels=[1, 2]),
      ([0, 1179, 1179, 0], [0, 2418, 1968, 0], [False, True, True, False])
    )

  def _assert_command_sent_once(self, cmd: str, fmt: str):
    """ Assert that the given command was sent to the backend exactly once. """
    self._assert_command_in_command_buffer(cmd, True, fmt)
    self._assert_command_in_command_buffer(cmd, False, fmt)

  def test_tip_definition(self):
    pass

  def test_tip_pickup_01(self):
    self.lh.pick_up_tips(self.tip_rack["A1", "B1"])
    self._assert_command_sent_once(
      "C0TPid0000xp01179 01179 00000&yp2418 2328 0000tm1 1 0&tt01tp2243tz2163th2450td0",
      PICKUP_TIP_FORMAT)

  def test_tip_pickup_56(self):
    self.lh.pick_up_tips(self.tip_rack["E1", "F1"], use_channels=[4, 5])
    self._assert_command_sent_once(
      "C0TPid0000xp00000 00000 00000 00000 01179 01179 00000&yp0000 0000 0000 0000 2058 1968 "
      "0000&tm0 0 0 0 1 1 0 &tt01tp2243tz2163th2450td0",
      PICKUP_TIP_FORMAT)

  def test_tip_pickup_15(self):
    self.lh.pick_up_tips(self.tip_rack["A1", "F1"], use_channels=[0, 4])
    self._assert_command_sent_once(
      "C0TPid0000xp01179 00000 00000 00000 01179 00000&yp2418 0000 0000 0000 1968 0000 "
      "&tm1 0 0 0 1 0&tt01tp2243tz2163th2450td0",
      PICKUP_TIP_FORMAT)

  def test_tip_drop_56(self):
    self.test_tip_pickup_56() # pick up tips first
    self.lh.drop_tips(self.tip_rack["E1", "F1"], use_channels=[4, 5])
    self._assert_command_sent_once(
      "C0TRid0000xp00000 00000 00000 00000 01179 01179 00000&yp0000 0000 0000 0000 2058 1968 "
      "0000&tm0 0 0 0 1 1 0&tp2243tz2163th2450ti1", DROP_TIP_FORMAT)

  def test_single_channel_aspiration(self):
    self.lh.update_head_state({0: self.tip_rack.get_tip("A1")})
    well = self.plate.get_item("A1")
    well.tracker.set_used_volume(100 * 1.072) # liquid class correction
    self.lh.aspirate([well], vols=[100])

    # This passes the test, but is not the real command.
    self._assert_command_sent_once(
      "C0ASid0000at0&tm1 0&xp02980 00000&yp1460 0000&th2450te2450lp2011&ch000&zl1881&"
      "zx1831&ip0000&it0&fp0000&av01072&as1000&ta000&ba0000&oa000&lm0&ll1&lv1&ld00&"
      "de0020&wt10&mv00000&mc00&mp000&ms1000&gi000&gj0gk0zu0032&zr06180&mh0000&zo000&"
      "po0100&lk0&ik0000&sd0500&se0500&sz0300&io0000&il00000&in0000&",
      fmt=ASPIRATION_RESPONSE_FORMAT)

  def test_single_channel_aspiration_liquid_height(self):
    self.lh.update_head_state({0: self.tip_rack.get_tip("A1")})
    # TODO: Hamilton liquid classes
    well = self.plate.get_item("A1")
    well.tracker.set_used_volume(100 * 1.072) # liquid class correction
    self.lh.aspirate([well], vols=[100], liquid_height=9)

    # This passes the test, but is not the real command.
    self._assert_command_sent_once(
      "C0ASid0000at0&tm1 0&xp02980 00000&yp1460 0000&th2450te2450lp2021&ch000&zl1971&"
      "zx1921&ip0000&it0&fp0000&av01072&as1000&ta000&ba0000&oa000&lm0&ll1&lv1&ld00&"
      "de0020&wt10&mv00000&mc00&mp000&ms1000&gi000&gj0gk0zu0032&zr06180&mh0000&zo000&"
      "po0100&lk0&ik0000&sd0500&se0500&sz0300&io0000&il00000&in0000&",
      fmt=ASPIRATION_RESPONSE_FORMAT)

  def test_multi_channel_aspiration(self):
    self.lh.update_head_state({0: self.tip_rack.get_tip("A1"), 1: self.tip_rack.get_tip("B1")})
    # TODO: Hamilton liquid classes
    wells = self.plate.get_items("A1:B1")
    for well in wells:
      well.tracker.set_used_volume(100 * 1.072) # liquid class correction
    self.lh.aspirate(self.plate["A1:B1"], vols=100)

    # This passes the test, but is not the real command.
    self._assert_command_sent_once(
      "C0ASid0000at0&tm1 1 0&xp02980 02980 00000&yp1460 1370 0000&th2450te2450lp2011 2011&"
      "ch000 000&zl1881 1881&zx1831 1831&ip0000 0000&it0 0&fp0000 0000&"
      "av01072 01072&as1000 1000&ta000 000&ba0000 0000&oa000 000&lm0 0&ll1 1&lv1 1&ld00 00&"
      "de0020 0020&wt10 10&mv00000 00000&mc00 00&mp000 000&ms1000 1000&gi000 000&gj0gk0"
      "zu0032 0032&zr06180 06180&mh0000 0000&zo000 000&po0100 0100&lk0 0&ik0000 0000&"
      "sd0500 0500&se0500 0500&sz0300 0300&io0000 0000&il00000 00000&in0000 0000&",
      fmt=ASPIRATION_RESPONSE_FORMAT)

  def test_aspirate_single_resource(self):
    self.lh.update_head_state({i: self.tip_rack.get_tip(i) for i in range(5)})
    self.lh.aspirate(self.bb, vols=10, use_channels=[0, 1, 2, 3, 4], liquid_height=1)
    self._assert_command_sent_once(
      "C0ASid0009at0&tm1 1 1 1 1 0&xp04865 04865 04865 04865 04865 00000&yp2098 1961 1825 1688 "
      "1551 0000&th2450te2450lp1260 1260 1260 1260 1260&ch000 000 000 000 000&zl1210 1210 1210 "
      "1210 1210&po0100 0100 0100 0100 0100&zu0032 0032 0032 0032 0032&zr06180 06180 06180 06180 "
      "06180&zx1160 1160 1160 1160 1160&ip0000 0000 0000 0000 0000&it0 0 0 0 0&fp0000 0000 0000 "
      "0000 0000&av00119 00119 00119 00119 00119&as1000 1000 1000 1000 1000&ta000 000 000 000 000&"
      "ba0000 0000 0000 0000 0000&oa000 000 000 000 000&lm0 0 0 0 0&ll1 1 1 1 1&lv1 1 1 1 1&zo000 "
      "000 000 000 000&ld00 00 00 00 00&de0020 0020 0020 0020 0020&wt10 10 10 10 10&mv00000 00000 "
      "00000 00000 00000&mc00 00 00 00 00&mp000 000 000 000 000&ms1000 1000 1000 1000 1000&mh0000 "
      "0000 0000 0000 0000&gi000 000 000 000 000&gj0gk0lk0 0 0 0 0&ik0000 0000 0000 0000 0000&"
      "sd0500 0500 0500 0500 0500&se0500 0500 0500 0500 0500&sz0300 0300 0300 0300 0300&io0000 0000"
      " 0000 0000 0000&il00000 00000 00000 00000 00000&in0000 0000 0000 0000 0000&",
      fmt=ASPIRATION_RESPONSE_FORMAT)

  def test_dispense_single_resource(self):
    self.lh.update_head_state({i: self.tip_rack.get_tip(i) for i in range(5)})
    with no_volume_tracking():
      self.lh.dispense(self.bb, vols=10, use_channels=[0, 1, 2, 3, 4], liquid_height=1)
    self._assert_command_sent_once(
      "C0DSid0010dm1 1 1 1 1&tm1 1 1 1 1 0&xp04865 04865 04865 04865 04865 00000&yp2098 1961 1825 "
      "1688 1551 0000&zx1871 1871 1871 1871 1871&lp2321 2321 2321 2321 2321&zl1210 1210 1210 1210 "
      "1210&po0100 0100 0100 0100 0100&ip0000 0000 0000 0000 0000&it0 0 0 0 0&fp0000 0000 0000 0000"
      " 0000&zu0032 0032 0032 0032 0032&zr06180 06180 06180 06180 06180&th2450te2450dv00116 00116 "
      "00116 00116 00116&ds1000 1000 1000 1000 1000&ss0050 0050 0050 0050 0050&rv000 000 000 000 "
      "000&ta050 050 050 050 050&ba0000 0000 0000 0000 0000&lm0 0 0 0 0&dj00zo000 000 000 000 000&"
      "ll1 1 1 1 1&lv1 1 1 1 1&de0010 0010 0010 0010 0010&wt00 00 00 00 00&mv00000 00000 00000 "
      "00000 00000&mc00 00 00 00 00&mp000 000 000 000 000&ms0010 0010 0010 0010 0010&mh0000 0000 "
      "0000 0000 0000&gi000 000 000 000 000&gj0gk0",
      fmt=DISPENSE_RESPONSE_FORMAT)

  def test_single_channel_dispense(self):
    self.lh.update_head_state({0: self.tip_rack.get_tip("A1")})
    # TODO: Hamilton liquid classes
    with no_volume_tracking():
      self.lh.dispense(self.plate["A1"], vols=[100])
    self._assert_command_sent_once(
<<<<<<< HEAD
      "C0DSid0000dm1&tm1 0&xp02980 00000&yp1460 0000&zx1871&lp2321&zl1881&"
      "ip0000&it0&fp0000&th2450te2450dv01072&ds1000&ss0050&rv000&ta050&ba0000&lm0&zo000&ll1&"
      "lv1&de0010&mv00000&mc00&mp000&ms0010&wt00&gi000&gj0gk0zu0032&dj00zr06180&"
=======
      "C0DSid0000dm2&tm1 0&xp02980 00000&yp1460 0000&zx1871&lp2011&zl1881&"
      "ip0000&it0&fp0000&th2450te2450dv01072&ds1200&ss0050&rv000&ta000&ba0000&lm0&zo000&ll1&"
      "lv1&de0020&mv00000&mc00&mp000&ms0010&wt00&gi000&gj0gk0zu0032&dj00zr06180&"
>>>>>>> c58eeb20
      " mh0000&po0100&",
      fmt=DISPENSE_RESPONSE_FORMAT)

  def test_multi_channel_dispense(self):
    self.lh.update_head_state({0: self.tip_rack.get_tip("A1"), 1: self.tip_rack.get_tip("B1")})
    # TODO: Hamilton liquid classes
    with no_volume_tracking():
      self.lh.dispense(self.plate["A1:B1"], vols=100)

    self._assert_command_sent_once(
<<<<<<< HEAD
      "C0DSid0317dm1 1&tm1 1 0&dv01072 01072&xp02980 02980 00000&yp1460 1370 0000&"
      "zx1871 1871&lp2321 2321&zl1881 1881&ip0000 0000&it0 0&fp0000 0000&th2450"
      "te2450ds1000 1000&ss0050 0050&rv000 000&ta050 050&ba0000 0000&lm0 0&zo000 000&ll1 1&"
      "lv1 1&de0010 0010&mv00000 00000&mc00 00&mp000 000&ms0010 0010&wt00 00&gi000 000&gj0gk0"
=======
      "C0DSid0317dm2 2&tm1 1 0&dv01072 01072&xp02980 02980 00000&yp1460 1370 0000&"
      "zx1871 1871&lp2011 2011&zl1881 1881&ip0000 0000&it0 0&fp0000 0000&th2450"
      "te2450ds1200 1200&ss0050 0050&rv000 000&ta000 000&ba0000 0000&lm0 0&zo000 000&ll1 1&"
      "lv1 1&de0020 0020&mv00000 00000&mc00 00&mp000 000&ms0010 0010&wt00 00&gi000 000&gj0gk0"
>>>>>>> c58eeb20
      "zu0032 0032&dj00zr06180 06180&mh0000 0000&po0100 0100&",
      fmt=DISPENSE_RESPONSE_FORMAT)

  def test_core_96_tip_pickup(self):
    self.lh.pick_up_tips96(self.tip_rack)

    self._assert_command_sent_once(
      "C0EPid0208xs01179xd0yh2418tt01wu0za2164zh2450ze2450",
                "xs#####xd#yh####tt##wu#za####zh####ze####")

  def test_core_96_tip_drop(self):
    self.lh.drop_tips96(self.tip_rack)

    self._assert_command_sent_once(
      "C0ERid0213xs01179xd0yh2418za2164zh2450ze2450",
                "xs#####xd#yh####za####zh####ze####")

  def test_core_96_aspirate(self):
    self.test_core_96_tip_pickup() # pick up tips first

    # TODO: Hamilton liquid classes
    self.lh.aspirate_plate(self.plate, 100*1.072)

    self._assert_command_sent_once(
      "C0EAid0001aa0xs02980xd0yh1460zh2450ze2450lz1999zt1881zm1269iw000ix0fh000af01072ag2500vt050"
      "bv00000wv00050cm0cs1bs0020wh10hv00000hc00hp000hs1200zv0032zq06180mj000cj0cx0cr000"
      "cwFFFFFFFFFFFFFFFFFFFFFFFFpp0100",
      "xs#####xd#yh####zh####ze####lz####zt####zm####iw###ix#fh###af#####ag####vt###"
      "bv#####wv#####cm#cs#bs####wh##hv#####hc##hp###hs####zv####zq#####mj###cj#cx#cr###"
      "cw************************pp####")

  def test_core_96_dispense(self):
    self.test_core_96_tip_pickup() # pick up tips first

    # TODO: Hamilton liquid classes
    with no_volume_tracking():
      self.lh.dispense_plate(self.plate, 100*1.072)

    self._assert_command_sent_once(
      "C0EDid0001da3xs02980xd0yh1460zh2450ze2450lz1999zt1881zm1869iw000ix0fh000df01072dg1200vt050"
      "bv00000cm0cs1bs0020wh00hv00000hc00hp000hs1200es0050ev000zv0032ej00zq06180mj000cj0cx0cr000"
      "cwFFFFFFFFFFFFFFFFFFFFFFFFpp0100",
      "da#xs#####xd#yh##6#zh####ze####lz####zt####zm##6#iw###ix#fh###df#####dg####vt###"
      "bv#####cm#cs#bs####wh##hv#####hc##hp###hs####es####ev###zv####ej##zq#6###mj###cj#cx#cr###"
      "cw************************pp####")

  def test_iswap(self):
    self.lh.move_plate(self.plate, self.plt_car[2])
    self._assert_command_sent_once(
      "C0PPid0011xs03475xd0yj1145yd0zj1874zd0gr1th2840te2840gw4go1300gb1237gt20ga0gc1",
      "xs#####xd#yj####yd#zj####zd#gr#th####te####gw#go####gb####gt##ga#gc#")
    self._assert_command_sent_once(
      "C0PRid0012xs03475xd0yj3065yd0zj1874zd0th2840te2840gr1go1300ga0",
      "xs#####xd#yj####yd#zj####zd#th####te####go####ga#")

  def test_iswap_plate_reader(self):
    plate_reader = PlateReader(name="plate_reader")
    self.lh.deck.assign_child_resource(plate_reader,
      location=Coordinate(979.5, 285.2-63, 200 - 100))

    self.lh.move_plate(self.plate, plate_reader, pickup_distance_from_top=12.2,
      get_direction=Move.Direction.FRONT, put_direction=Move.Direction.LEFT)
    self._assert_command_sent_once(
      "C0PPid0003xs03475xd0yj1145yd0zj1884zd0gr1th2840te2840gw4go1300gb1237gt20ga0gc1",
                "xs#####xd#yj####yd#zj####zd#gr#th####te####gw#go####gb####gt##ga#gc#")
    self._assert_command_sent_once(
      "C0PRid0004xs10430xd0yj3282yd0zj2023zd0th2840te2840gr4go1300ga0",
                "xs#####xd#yj####yd#zj####zd#th####te####gr#go####ga#")

    self.lh.move_plate(plate_reader.get_plate(), self.plt_car[0], pickup_distance_from_top=14.2,
      get_direction=Move.Direction.LEFT, put_direction=Move.Direction.FRONT)
    self._assert_command_sent_once(
      "C0PPid0005xs10430xd0yj3282yd0zj2003zd0gr4th2840te2840gw4go1300gb1237gt20ga0gc1",
                "xs#####xd#yj####yd#zj####zd#gr#th####te####gw#go####gb####gt##ga#gc#")
    self._assert_command_sent_once(
      "C0PRid0006xs03475xd0yj1145yd0zj1864zd0th2840te2840gr1go1300ga0",
                "xs#####xd#yj####yd#zj####zd#th####te####gr#go####ga#")

  def test_iswap_move_lid(self):
    assert self.plate.lid is not None and self.other_plate.lid is not None
    self.other_plate.lid.unassign() # remove lid from plate
    self.lh.move_lid(self.plate.lid, self.other_plate)

    get_plate_fmt = "xs#####xd#yj####yd#zj####zd#gr#th####te####gw#go####gb####gt##ga#gc#"
    put_plate_fmt = "xs#####xd#yj####yd#zj####zd#th####te####gr#go####ga#"

    self._assert_command_sent_once(
      "C0PPid0002xs03475xd0yj1145yd0zj1949zd0gr1th2840te2840gw4go1300gb1237gt20ga0gc1",
      get_plate_fmt)
    self._assert_command_sent_once( # zj sent = 1849
      "C0PRid0003xs03475xd0yj2105yd0zj1949zd0th2840te2840gr1go1300ga0", put_plate_fmt)

  def test_iswap_stacking_area(self):
    stacking_area = ResourceStack("stacking_area", direction="z")
    # for some reason it was like this at some point
    # self.lh.assign_resource(hotel, location=Coordinate(6, 414-63, 217.2 - 100))
    # self.lh.deck.assign_child_resource(hotel, location=Coordinate(6, 414-63, 231.7 - 100 +4.5))
    self.lh.deck.assign_child_resource(stacking_area, location=Coordinate(6, 414-63, 226.2 - 100))

    get_plate_fmt = "xs#####xd#yj####yd#zj####zd#gr#th####te####gw#go####gb####gt##ga#gc#"
    put_plate_fmt = "xs#####xd#yj####yd#zj####zd#th####te####gr#go####ga#"

    assert self.plate.lid is not None
    self.lh.move_lid(self.plate.lid, stacking_area)
    self._assert_command_sent_once(
      "C0PPid0002xs03475xd0yj1145yd0zj1949zd0gr1th2840te2840gw4go1300gb1237gt20ga0gc1",
        get_plate_fmt)
    self._assert_command_sent_once(
      "C0PRid0003xs00695xd0yj4570yd0zj2305zd0th2840te2840gr1go1300ga0", put_plate_fmt)

    # Move lids back (reverse order)
    self.lh.move_lid(cast(Lid, stacking_area.get_top_item()), self.plate)
    self._assert_command_sent_once(
      "C0PPid0004xs00695xd0yj4570yd0zj2305zd0gr1th2840te2840gw4go1300gb1237gt20ga0gc1",
      get_plate_fmt)
    self._assert_command_sent_once(
      "C0PRid0005xs03475xd0yj1145yd0zj1949zd0th2840te2840gr1go1300ga0", put_plate_fmt)

  def test_iswap_stacking_area_2lids(self):
    # for some reason it was like this at some point
    # self.lh.assign_resource(hotel, location=Coordinate(6, 414-63, 217.2 - 100))
    stacking_area = ResourceStack("stacking_area", direction="z")
    self.lh.deck.assign_child_resource(stacking_area, location=Coordinate(6, 414-63, 226.2 - 100))

    get_plate_fmt = "xs#####xd#yj####yd#zj####zd#gr#th####te####gw#go####gb####gt##ga#gc#"
    put_plate_fmt = "xs#####xd#yj####yd#zj####zd#th####te####gr#go####ga#"

    assert self.plate.lid is not None and self.other_plate.lid is not None

    self.lh.move_lid(self.plate.lid, stacking_area)
    self._assert_command_sent_once(
      "C0PPid0002xs03475xd0yj1145yd0zj1949zd0gr1th2840te2840gw4go1300gb1237gt20ga0gc1",
        get_plate_fmt)
    self._assert_command_sent_once(
      "C0PRid0003xs00695xd0yj4570yd0zj2305zd0th2840te2840gr1go1300ga0", put_plate_fmt)

    self.lh.move_lid(self.other_plate.lid, stacking_area)
    self._assert_command_sent_once(
      "C0PPid0004xs03475xd0yj2105yd0zj1949zd0gr1th2840te2840gw4go1300gb1237gt20ga0gc1",
        get_plate_fmt)
    self._assert_command_sent_once(
      "C0PRid0005xs00695xd0yj4570yd0zj2405zd0th2840te2840gr1go1300ga0", put_plate_fmt)

    # Move lids back (reverse order)
    top_item = stacking_area.get_top_item()
    assert isinstance(top_item, Lid)
    self.lh.move_lid(top_item, self.plate)
    self._assert_command_sent_once(
      "C0PPid0004xs00695xd0yj4570yd0zj2405zd0gr1th2840te2840gw4go1300gb1237gt20ga0gc1",
      get_plate_fmt)
    self._assert_command_sent_once(
      "C0PRid0005xs03475xd0yj1145yd0zj1949zd0th2840te2840gr1go1300ga0", put_plate_fmt)

    top_item = stacking_area.get_top_item()
    assert isinstance(top_item, Lid)
    self.lh.move_lid(top_item, self.other_plate)
    self._assert_command_sent_once(
      "C0PPid0004xs00695xd0yj4570yd0zj2305zd0gr1th2840te2840gw4go1300gb1237gt20ga0gc1",
      get_plate_fmt)
    self._assert_command_sent_once(
      "C0PRid0005xs03475xd0yj2105yd0zj1949zd0th2840te2840gr1go1300ga0", put_plate_fmt)

  def test_discard_tips(self):
    self.lh.pick_up_tips(self.tip_rack["A1:H1"])
    self.lh.discard_tips()
    self._assert_command_sent_once(
     "C0TRid0206xp08000 08000 08000 08000 08000 08000 08000 08000yp4050 3782 3514 3246 2978 2710 "
     "2442 2174tp1970tz1890th2450te2450tm1 1 1 1 1 1 1 1ti0",
     DROP_TIP_FORMAT)

  def test_portrait_tip_rack_handling(self):
    # Test with an alternative setup.

    deck = STARLetDeck()
    lh = LiquidHandler(self.mockSTAR, deck=deck)
    tip_car = TIP_CAR_288_C00(name="tip carrier")
    tip_car[0] = tr = HT_P(name="tips_01")
    deck.assign_child_resource(tip_car, rails=2)
    lh.setup()

    lh.pick_up_tips(tr["A4:A1"])

    self._assert_command_sent_once(
     "C0TPid0035xp01360 01360 01360 01360 00000&yp1380 1290 1200 1110 0000&tm1 1 1 1 0&tt01tp2263tz"
     "2163th2450td0",
     PICKUP_TIP_FORMAT)

    lh.drop_tips(tr["A4:A1"])

    self._assert_command_sent_once(
     "C0TRid0036xp01360 01360 01360 01360 00000&yp1380 1290 1200 1110 0000&tm1 1 1 1 0&tp2263tz"
     "2183th2450ti1",
     DROP_TIP_FORMAT)


if __name__ == "__main__":
  unittest.main()<|MERGE_RESOLUTION|>--- conflicted
+++ resolved
@@ -341,11 +341,11 @@
     # TODO: Hamilton liquid classes
     well = self.plate.get_item("A1")
     well.tracker.set_used_volume(100 * 1.072) # liquid class correction
-    self.lh.aspirate([well], vols=[100], liquid_height=9)
+    self.lh.aspirate([well], vols=[100], liquid_height=10)
 
     # This passes the test, but is not the real command.
     self._assert_command_sent_once(
-      "C0ASid0000at0&tm1 0&xp02980 00000&yp1460 0000&th2450te2450lp2021&ch000&zl1971&"
+      "C0ASid0000at0&tm1 0&xp02980 00000&yp1460 0000&th2450te2450lp2011&ch000&zl1971&"
       "zx1921&ip0000&it0&fp0000&av01072&as1000&ta000&ba0000&oa000&lm0&ll1&lv1&ld00&"
       "de0020&wt10&mv00000&mc00&mp000&ms1000&gi000&gj0gk0zu0032&zr06180&mh0000&zo000&"
       "po0100&lk0&ik0000&sd0500&se0500&sz0300&io0000&il00000&in0000&",
@@ -374,7 +374,7 @@
     self.lh.aspirate(self.bb, vols=10, use_channels=[0, 1, 2, 3, 4], liquid_height=1)
     self._assert_command_sent_once(
       "C0ASid0009at0&tm1 1 1 1 1 0&xp04865 04865 04865 04865 04865 00000&yp2098 1961 1825 1688 "
-      "1551 0000&th2450te2450lp1260 1260 1260 1260 1260&ch000 000 000 000 000&zl1210 1210 1210 "
+      "1551 0000&th2450te2450lp2000 2000 2000 2000 2000&ch000 000 000 000 000&zl1210 1210 1210 "
       "1210 1210&po0100 0100 0100 0100 0100&zu0032 0032 0032 0032 0032&zr06180 06180 06180 06180 "
       "06180&zx1160 1160 1160 1160 1160&ip0000 0000 0000 0000 0000&it0 0 0 0 0&fp0000 0000 0000 "
       "0000 0000&av00119 00119 00119 00119 00119&as1000 1000 1000 1000 1000&ta000 000 000 000 000&"
@@ -408,16 +408,9 @@
     with no_volume_tracking():
       self.lh.dispense(self.plate["A1"], vols=[100])
     self._assert_command_sent_once(
-<<<<<<< HEAD
-      "C0DSid0000dm1&tm1 0&xp02980 00000&yp1460 0000&zx1871&lp2321&zl1881&"
-      "ip0000&it0&fp0000&th2450te2450dv01072&ds1000&ss0050&rv000&ta050&ba0000&lm0&zo000&ll1&"
-      "lv1&de0010&mv00000&mc00&mp000&ms0010&wt00&gi000&gj0gk0zu0032&dj00zr06180&"
-=======
-      "C0DSid0000dm2&tm1 0&xp02980 00000&yp1460 0000&zx1871&lp2011&zl1881&"
-      "ip0000&it0&fp0000&th2450te2450dv01072&ds1200&ss0050&rv000&ta000&ba0000&lm0&zo000&ll1&"
-      "lv1&de0020&mv00000&mc00&mp000&ms0010&wt00&gi000&gj0gk0zu0032&dj00zr06180&"
->>>>>>> c58eeb20
-      " mh0000&po0100&",
+      "C0DSid0317dm1&tm1 0&dv01072&xp02980 00000&yp1460 0000&zx1871&lp2321&zl1881&ip0000&it0&fp0000"
+      "&th2450te2450ds1000&ss0050&rv000&ta050&ba0000&lm0&zo000&ll1&lv1&de0010&mv00000&mc00&mp000&ms"
+      "0010&wt00&gi000&gj0gk0zu0032&dj00zr06180&mh0000&po0100&",
       fmt=DISPENSE_RESPONSE_FORMAT)
 
   def test_multi_channel_dispense(self):
@@ -427,17 +420,10 @@
       self.lh.dispense(self.plate["A1:B1"], vols=100)
 
     self._assert_command_sent_once(
-<<<<<<< HEAD
       "C0DSid0317dm1 1&tm1 1 0&dv01072 01072&xp02980 02980 00000&yp1460 1370 0000&"
       "zx1871 1871&lp2321 2321&zl1881 1881&ip0000 0000&it0 0&fp0000 0000&th2450"
       "te2450ds1000 1000&ss0050 0050&rv000 000&ta050 050&ba0000 0000&lm0 0&zo000 000&ll1 1&"
       "lv1 1&de0010 0010&mv00000 00000&mc00 00&mp000 000&ms0010 0010&wt00 00&gi000 000&gj0gk0"
-=======
-      "C0DSid0317dm2 2&tm1 1 0&dv01072 01072&xp02980 02980 00000&yp1460 1370 0000&"
-      "zx1871 1871&lp2011 2011&zl1881 1881&ip0000 0000&it0 0&fp0000 0000&th2450"
-      "te2450ds1200 1200&ss0050 0050&rv000 000&ta000 000&ba0000 0000&lm0 0&zo000 000&ll1 1&"
-      "lv1 1&de0020 0020&mv00000 00000&mc00 00&mp000 000&ms0010 0010&wt00 00&gi000 000&gj0gk0"
->>>>>>> c58eeb20
       "zu0032 0032&dj00zr06180 06180&mh0000 0000&po0100 0100&",
       fmt=DISPENSE_RESPONSE_FORMAT)
 
